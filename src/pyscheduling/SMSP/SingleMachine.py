--- conflicted
+++ resolved
@@ -1232,17 +1232,11 @@
             ci = expected_start_time + proc_time + setup_time
 
             if startTime != expected_start_time or endTime != ci:
-<<<<<<< HEAD
-                print(
-                    f'## Error:  found {element} expected {job,expected_start_time, ci}')
-                is_valid = False
-=======
                 if startTime > expected_start_time and endTime - startTime == proc_time + setup_time :
                     if verbosity : warnings.warn(f'## Warning: found {element} could have been scheduled earlier to reduce idle time')
                 else :
                     if verbosity : print(f'## Error:  found {element} expected {job,expected_start_time, ci}')
                     is_valid = False
->>>>>>> b0615cfc
             set_jobs.add(job)
             prev_job = job
 
