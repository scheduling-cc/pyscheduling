import json
import random
import sys
import warnings
from abc import abstractmethod
from dataclasses import dataclass, field
from enum import Enum
from pathlib import Path
from typing import List

import numpy as np
from matplotlib import pyplot as plt
<<<<<<< HEAD
from pyscheduling.Problem import Constraints, DecoratorsHelper, Job, Objective, GenerationLaw, GenerationProtocol
=======

import pyscheduling.Problem as RootProblem
from pyscheduling.Problem import (Constraints, DecoratorsHelper, GenerationLaw,
                                  Job, Objective)
>>>>>>> 11f47100


class GenerationProtocol(Enum):
    BASE = 1

def single_instance(constraints : list[Constraints], objective : Objective):

<<<<<<< HEAD
    constraints = sorted(constraints, key=Constraints.sorting_func)
=======
def single_instance(constraints: List[Constraints], objective: Objective):
    """Decorator to build an Instance class from the list of constraints and objective
>>>>>>> 11f47100

    def init_fn(self, n, instance_name="", W=None, R=None, D=None, S=None):
        self.n = n
        self.instance_name = instance_name
        for constraint in constraints:
            exec("constraint.create_attribute(self,"+constraint.__name__+")")

    @classmethod
    def generate_random(cls, jobs_number: int, InstanceName: str = "",
                        protocol: GenerationProtocol = GenerationProtocol.BASE, law: GenerationLaw = GenerationLaw.UNIFORM,
                        Wmin: int = 1, Wmax: int = 1,
                        Pmin: int = 10, Pmax: int = 50,
                        alpha: float = 2.0,
                        due_time_factor: float = 0.5,
                        Gamma: float = 2.0, Smin: int = 1, Smax: int = 25):

        instance = cls(jobs_number, instance_name=InstanceName)
        instance.P = instance.generate_P(protocol, law, Pmin, Pmax)

        args_dict = {   "protocol": protocol, "law":law,
                        "Wmin":Wmin, "Wmax":Wmax,
                        "Pmin":Pmin, "Pmax":Pmax,
                        "alpha":alpha,
                        "due_time_factor":due_time_factor,
                        "gamma":Gamma, "Smin":Smin, "Smax":Smax}
        
        for constraint in constraints:
            constraint.generate_attribute(instance,**args_dict)

        return instance    

    @classmethod
    def read_txt(cls, path: Path):
        f = open(path, "r")
        content = f.read().split('\n')
        ligne0 = content[0].split(' ')
        n = int(ligne0[0])  # number of jobs
        i = 1
        instance = cls(n, "test")
        instance.P, i = instance.read_1D(content, i)
        for constraint in constraints:
            i = constraint.read_attribute(instance,content,i)
        f.close()
        return instance

    def to_txt(self, path : Path):
        f = open(path, "w")
        f.write(str(self.n))
        f.write("\nProcessing time\n")
        for i in range(self.n):
            f.write(str(self.P[i])+"\t")
        for constraint in constraints:
            constraint.print_attribute(self,f)
        f.close()

    @classmethod
    def get_objective(cls):
        """to get the objective defined by the problem

        Returns:
            RootProblem.Objective: the objective passed to the decorator
        """
        return objective

    def wrap(cls):
        """Wrapper function that adds the basic Instance functions to the wrapped class

        Returns:
            Instance: subclass of Instance according to the defined problem
        """
        DecoratorsHelper.set_new_attr(cls, "__init__", init_fn)
        DecoratorsHelper.set_new_attr(cls, "__repr__", DecoratorsHelper.repr_fn)
        DecoratorsHelper.set_new_attr(cls, "__str__", DecoratorsHelper.str_fn)
        DecoratorsHelper.set_new_attr(cls, "read_txt", read_txt)
        DecoratorsHelper.set_new_attr(cls, "generate_random", generate_random)
        DecoratorsHelper.set_new_attr(cls, "to_txt", to_txt)
        DecoratorsHelper.set_new_attr(cls, "get_objective", get_objective)

        DecoratorsHelper.update_abstractmethods(cls)
        return cls

    return wrap

@dataclass
class SingleInstance(RootProblem.Instance):

    n: int  # n : Number of jobs

    @classmethod
    @abstractmethod
    def read_txt(cls, path: Path):
        """Read an instance from a txt file according to the problem's format

        Args:
            path (Path): path to the txt file of type Path from the pathlib module

        Raises:
            FileNotFoundError: when the file does not exist

        Returns:
            SingleInstance:

        """
        pass

    @classmethod
    @abstractmethod
    def generate_random(cls, protocol: str = None):
        """Generate a random instance according to a predefined protocol

        Args:
            protocol (string): represents the protocol used to generate the instance

        Returns:
            SingleInstance:
        """
        pass

    @abstractmethod
    def to_txt(self, path: Path) -> None:
        """Export an instance to a txt file

        Args:
            path (Path): path to the resulting txt file
        """
        pass

    def generate_P(self, protocol: GenerationProtocol, law: GenerationLaw, Pmin: int, Pmax: int):
        """Random generation of processing time table

        Args:
            protocol (GenerationProtocol): given protocol of generation of random instances
            law (GenerationLaw): probablistic law of generation
            Pmin (int): Minimal processing time
            Pmax (int): Maximal processing time

        Returns:
           list[int]: Table of processing time
        """
        P = []
        for j in range(self.n):
            if law.name == "UNIFORM":  # Generate uniformly
                n = int(random.uniform(Pmin, Pmax))
            elif law.name == "NORMAL":  # Use normal law
                value = np.random.normal(0, 1)
                n = int(abs(Pmin+Pmax*value))
                while n < Pmin or n > Pmax:
                    value = np.random.normal(0, 1)
                    n = int(abs(Pmin+Pmax*value))
            P.append(n)

        return P

<<<<<<< HEAD
=======
    def generate_W(self, protocol: GenerationProtocol, law: GenerationLaw, Wmin: int, Wmax: int):
        """Random generation of jobs weights table

        Args:
            protocol (GenerationProtocol): given protocol of generation of random instances
            law (GenerationLaw): probablistic law of generation
            Wmin (int): Minimal weight
            Wmax (int): Maximal weight

        Returns:
           list[int]: Table of jobs weights
        """
        W = []
        for j in range(self.n):
            if law.name == "UNIFORM":  # Generate uniformly
                n = int(random.randint(Wmin, Wmax+1))
            elif law.name == "NORMAL":  # Use normal law
                value = np.random.normal(0, 1)
                n = int(abs(Wmin+Wmax*value))
                while n < Wmin or n > Wmax:
                    value = np.random.normal(0, 1)
                    n = int(abs(Wmin+Wmax*value))
            W.append(n)

        return W

    def generate_R(self, protocol: GenerationProtocol, law: GenerationLaw, PJobs: List[float], Pmin: int, Pmax: int, alpha: float):
        """Random generation of release time table

        Args:
            protocol (GenerationProtocol): given protocol of generation of random instances
            law (GenerationLaw): probablistic law of generation
            PJobs (list[float]): Table of processing time
            Pmin (int): Minimal processing time
            Pmax (int): Maximal processing time
            alpha (float): release time factor

        Returns:
            list[int]: release time table
        """
        ri = []
        for j in range(self.n):
            if law.name == "UNIFORM":  # Generate uniformly
                n = int(random.uniform(0, alpha * PJobs[j]))

            elif law.name == "NORMAL":  # Use normal law
                value = np.random.normal(0, 1)
                n = int(abs(Pmin+Pmax*value))
                while n < Pmin or n > Pmax:
                    value = np.random.normal(0, 1)
                    n = int(abs(Pmin+Pmax*value))

            ri.append(n)

        return ri

    def generate_S(self, protocol: GenerationProtocol, law: GenerationLaw, PJobs: List[float], gamma: float, Smin: int = 0, Smax: int = 0):
        """Random generation of setup time matrix

        Args:
            protocol (GenerationProtocol): given protocol of generation of random instances
            law (GenerationLaw): probablistic law of generation
            PJobs (list[float]): Table of processing time
            gamma (float): Setup time factor
            Smin (int, optional): Minimal setup time . Defaults to 0.
            Smax (int, optional): Maximal setup time. Defaults to 0.

        Returns:
            list[list[int]]: Setup time matrix
        """
        Si = []
        for j in range(self.n):
            Sij = []
            for k in range(self.n):
                if j == k:
                    Sij.append(0)  # check space values
                else:
                    if law.name == "UNIFORM":  # Use uniform law
                        min_p = min(PJobs[k], PJobs[j])
                        max_p = max(PJobs[k], PJobs[j])
                        Smin = int(gamma * min_p)
                        Smax = int(gamma * max_p)
                        Sij.append(int(random.uniform(Smin, Smax)))

                    elif law.name == "NORMAL":  # Use normal law
                        value = np.random.normal(0, 1)
                        setup = int(abs(Smin+Smax*value))
                        while setup < Smin or setup > Smax:
                            value = np.random.normal(0, 1)
                            setup = int(abs(Smin+Smax*value))
                        Sij.append(setup)
            Si.append(Sij)

        return Si

    def generate_D(self, protocol: GenerationProtocol, law: GenerationLaw, PJobs: List[float], Pmin: int, Pmax: int, due_time_factor: float):
        """Random generation of due time table

        Args:
            protocol (GenerationProtocol): given protocol of generation of random instances
            law (GenerationLaw): probablistic law of generation
            PJobs (list[float]): Table of processing time
            Pmin (int): Minimal processing time
            Pmax (int): Maximal processing time
            fraction (float): due time factor

        Returns:
            list[int]: due time table
        """
        di = []
        sumP = sum(PJobs)
        for j in range(self.n):
            if hasattr(self, 'R'):
                startTime = self.R[j] + PJobs[j]
            else:
                startTime = PJobs[j]
            if law.name == "UNIFORM":  # Generate uniformly
                n = int(random.uniform(
                    startTime, startTime + due_time_factor * sumP))

            elif law.name == "NORMAL":  # Use normal law
                value = np.random.normal(0, 1)
                n = int(abs(Pmin+Pmax*value))
                while n < Pmin or n > Pmax:
                    value = np.random.normal(0, 1)
                    n = int(abs(Pmin+Pmax*value))

            di.append(n)

        return di

>>>>>>> 11f47100

@dataclass
class Machine:

    objective_value: int = 0
    last_job: int = -1
    job_schedule: List[Job] = field(default_factory=list)
    # this table serves as a cache to save the total weighted completion time reached after each job in job_schedule
    wiCi_cache: List[int] = field(default_factory=list)
    # this table serves as a cache to save the total weighted lateness reached after each job in job_schedule
    wiTi_cache: List[int] = field(default_factory=list)

    def __init__(self, objective_value: int = 0, last_job: int = -1, job_schedule: List[Job] = None, wiCi_cache: List[int] = None, wiTi_cache: List[int] = None, wiFi_cache: List[int] = None):
        """Constructor of Machine

        Args:
            objective (int, optional): completion time of the last job of the machine. Defaults to 0.
            last_job (int, optional): ID of the last job set on the machine. Defaults to -1.
            job_schedule (list[Job], optional): list of Jobs scheduled on the machine in the exact given sequence. Defaults to None.
        """
        self.objective_value = objective_value
        self.last_job = last_job
        if job_schedule is None:
            self.job_schedule = []
        else:
            self.job_schedule = job_schedule
        self.wiCi_cache = wiCi_cache
        self.wiTi_cache = wiTi_cache
        self.wiFi_cache = wiFi_cache
        self.objectives_map = {
            Objective.wiCi: self.wiCi_cache,
            Objective.wiTi: self.wiTi_cache,
            Objective.wiFi: self.wiFi_cache
        }
      
    def __repr__(self):
        return " : ".join(map(str, [(job.id, job.start_time, job.end_time) for job in self.job_schedule])) + " | " + str(self.objective_value)

    def __str__(self):
        return self.__repr__()

    def __eq__(self, other):
        same_schedule = other.job_schedule == self.job_schedule
        return (same_schedule)

    def copy(self):
        wiCi_copy = self.wiCi_cache if self.wiCi_cache is None else list(self.wiCi_cache)
        wiTi_copy = self.wiTi_cache if self.wiTi_cache is None else list(self.wiTi_cache)
        wiFi_copy = self.wiFi_cache if self.wiFi_cache is None else list(self.wiFi_cache)
        return Machine(self.objective_value, self.last_job, list(self.job_schedule),
                        wiCi_cache=wiCi_copy, wiTi_cache=wiTi_copy, wiFi_cache=wiFi_copy)

    def toJSON(self):
        return json.dumps(self, default=lambda o: o.__dict__,
                          sort_keys=True, indent=4)

    @staticmethod
    def fromDict(machine_dict: dict):
        return Machine(machine_dict["objective"], machine_dict["last_job"], machine_dict["job_schedule"])

    def compute_current_ci(self, instance: SingleInstance, prev_ci: int, job_prev_i: int, job_i: int):
        """Computes the current ci when job_i comes after job_prev_i.
        This takes into account if we have setup times and release dates.

        Args:
            instance (SingelInstance): the instance to be solved.
            prev_ci (int): the previous value of ci
            job_prev_i (int): id of the job that precedes the inserted job 
            job_i (int): id of the job to be inserted at the end

        Returns:
            tuple: (ci, start_time), the new completion time and start_time of the inserted job.
        """
        
        startTime = max(prev_ci, instance.R[job_i]) if hasattr(instance, 'R') else prev_ci
        setupTime = instance.S[job_prev_i][job_i] if hasattr(instance, 'S') and job_prev_i != -1 else 0
        proc_time = instance.P[job_i]

        ci = startTime + setupTime + proc_time
        return ci, startTime

    def init_cache(self, instance: SingleInstance, startIndex: int = 0):
        """Initialize the cache if it's not defined yet

        Args:
            startIndex (int, optional): The index from which we start fixing the schedule. Defaults to 0.
            obj_cache (list[int]): The objective's cache, it can be wiCi, wiTi or other. Defaults to None.

        Returns:
            tuple: (startIndex, obj_cache) 
        """
        objective = instance.get_objective()
        obj_cache = self.objectives_map.get(objective, -1)
        if obj_cache == -1: # No cache is used
            return startIndex, None
        if obj_cache is None:  # Initialize obj_cache to the size of job_schedule
            obj_cache = [-1] * len(self.job_schedule)
            self.objectives_map[objective] = obj_cache
            startIndex = 0
            
        elif len(obj_cache) != len(self.job_schedule):
            obj_cache.insert(startIndex, -1) # Insert an element in obj_cache corresponding to the position where a new job has been inserted
        
        return startIndex, obj_cache
    
    def init_obj(self, startIndex: int = 0, obj_cache: List[int] = None):
        """This is a helper method to initialize the values of ci, prev_job and objective from the current schedule and the objective cache if present.

        Args:
            startIndex (int, optional): The index from which we start fixing the schedule. Defaults to 0.
            obj_cache (list[int], optional): The objective's cache, it can be wiCi, wiTi or other. Defaults to None.

        Returns:
            tuple: ci, job_prev_i, obj
        """
        if startIndex > 0:
            ci = self.job_schedule[startIndex - 1].end_time
            obj = obj_cache[startIndex - 1] if obj_cache is not None else 0 # When the cache is not specified, the objective does not depend on it (like Cmax)
            job_prev_i = self.job_schedule[startIndex - 1].id
        else:
            if len(self.job_schedule) >0:
                ci, obj, job_prev_i,  = 0, 0, self.job_schedule[startIndex].id
            else:
                ci, obj, job_prev_i = 0,0,-1
            
        return ci, job_prev_i, obj
    
    def compute_obj_from_ci(self, instance: SingleInstance, ci: int, job_i: int, curr_obj: int):
        """Helper method to compute the objective value from the current ci.
        According to the objective set on the instance, the expression of the objective in function of ci changes 

        Args:
            instance (SingleInstance): the current problem instance
            ci (int): the current completion time
            job_i (int): the job that was inserted
            curr_obj (int): current objective before inserting the job (cumulative)

        Returns:
            int: obj, the new objective
        """
        objective = instance.get_objective()
        if objective == Objective.Cmax:
            return ci
        elif objective == Objective.wiCi:
            return curr_obj + instance.W[job_i] * ci
        elif objective == Objective.wiTi:
            return curr_obj + instance.W[job_i] * max(ci-instance.D[job_i], 0)
        elif objective == Objective.wiFi:
            return curr_obj + instance.W[job_i] * (ci-instance.R[job_i])
        elif objective == Objective.Lmax:
            return max(curr_obj, ci - instance.D[job_i])

    def compute_objective(self, instance: SingleInstance, startIndex: int = 0):
        """Fills the job_schedule with the correct sequence of start_time and completion_time of each job and returns the objective

        Args:
            instance (SingleInstance): The instance associated to the machine
            startIndex (int) : The job index the function starts operating from

        Returns:
            int: objective
        """
        startIndex, obj_cache = self.init_cache(instance, startIndex)
        ci, job_prev_i, obj = self.init_obj(startIndex, obj_cache)
        for i in range(startIndex, len(self.job_schedule)):
            job_i = self.job_schedule[i].id
            ci, start_time = self.compute_current_ci(instance, ci, job_prev_i, job_i)
            self.job_schedule[i] = Job(job_i, start_time, ci)

            obj = self.compute_obj_from_ci(instance, ci, job_i, obj) # This is cumulative objective
            if obj_cache is not None:
                obj_cache[i] = obj
            job_prev_i = job_i

        self.objective_value = obj
        
        return obj

    def simulate_remove_insert(self, pos_remove: int, job: int, pos_insert: int, instance:  SingleInstance):
        """Computes the objective if we remove job at position "pos_remove" 
        and insert "job" at "pos" in the machine's job_schedule

        Args:
            pos_remove (int): position of the job to be removed
            job (int): id of the inserted job
            pos_insert (int): position where the job is inserted in the machine
            instance (SingleInstance): the current problem instance
        Returns:
            int: total weighted completion time
        """
        first_pos = min(pos_remove, pos_insert) if pos_remove != -1 and pos_insert != -1 else max(pos_remove, pos_insert)
        job_prev_i, _, ci = self.job_schedule[first_pos - 1] if first_pos > 0 else (job, 0, 0)
        job_prev_i = self.job_schedule[1].id if pos_remove == 0 and pos_insert != 0 and len(self.job_schedule) > 1 else job_prev_i # The case when we remove the first job
        
        objective = instance.get_objective()
        obj_cache = self.objectives_map.get(objective, None)
        obj = obj_cache[first_pos - 1] if first_pos > 0 and obj_cache is not None else 0
        for i in range(first_pos, len(self.job_schedule) + 1): # +1 for edge cases when inserting in empty schedule or at the very end of a non empty schedule

            # If job needs to be inserted to position i
            if i == pos_insert:
                ci, _ = self.compute_current_ci(instance, ci, job_prev_i, job)
                obj = self.compute_obj_from_ci(instance, ci, job, obj)
                job_prev_i = job # Since the inserted job now preceeds the next job

            # If the job_i is not the one to be removed
            if i != pos_remove and i < len(self.job_schedule):
                job_i = self.job_schedule[i].id
                ci, _ = self.compute_current_ci(instance, ci, job_prev_i, job_i)
                obj = self.compute_obj_from_ci(instance, ci, job_i, obj)
                job_prev_i = job_i # TODO: job_prev_i should be updated only when it is not removed

        return obj

    def simulate_swap(self, pos_i: int, pos_j: int, instance: SingleInstance):
        """Computes the objective if we insert swap jobs at position "pos_i" and "pos_j"
        in the machine's job_schedule
        Args:
            pos_i (int): position of the first job to be swapped
            pos_j (int): position of the second job to be swapped
            instance (SingleInstance): the current problem instance
        Returns:
            int : total weighted completion time
        """
        first_pos = min(pos_i, pos_j)
        first_job = self.job_schedule[first_pos].id
        job_prev_i, _, ci = self.job_schedule[first_pos - 1] if first_pos > 0 else (first_job, 0, 0)

        objective = instance.get_objective()
        obj_cache = self.objectives_map.get(objective, None)
        obj = obj_cache[first_pos - 1] if first_pos > 0 and obj_cache is not None else 0

        for i in range(first_pos, len(self.job_schedule)):

            if i == pos_i:  # We take pos_j
                job_i = self.job_schedule[pos_j].id  # (Id, startTime, endTime)
            elif i == pos_j:  # We take pos_i
                job_i = self.job_schedule[pos_i].id
            else:
                job_i = self.job_schedule[i].id  # Id of job in position i

            ci, _ = self.compute_current_ci(instance, ci, job_prev_i, job_i)
            obj = self.compute_obj_from_ci(instance, ci, job_i, obj)
            job_prev_i = job_i

        return obj

    def maximum_lateness(self, instance : SingleInstance):
        job_schedule_len = len(self.job_schedule)
        if job_schedule_len > 0 :
            ci = 0
            maximum_lateness = 0
            job_prev_i = self.job_schedule[0].id
            for i in range(0,job_schedule_len):
                job_i = self.job_schedule[i].id
                if hasattr(instance, 'R'):
                    startTime = max(ci, instance.R[job_i])
                else:
                    startTime = ci
                if hasattr(instance, 'S'):
                    setupTime = instance.S[job_prev_i][job_i]
                else:
                    setupTime = 0
                proc_time = instance.P[job_i]
                ci = startTime + setupTime + proc_time

                self.job_schedule[i] = Job(job_i, startTime, ci)
                maximum_lateness = max(maximum_lateness,ci - instance.D[job_i])
                job_prev_i = job_i
        self.objective = maximum_lateness
        return maximum_lateness


@dataclass
class SingleSolution(RootProblem.Solution):

    machine: Machine

    def __init__(self, instance: SingleInstance, machine: Machine = None, objective_value: int = 0):
        """Constructor of SingleSolution

        Args:
            instance (SingleInstance, optional): Instance to be solved by the solution.
        """
        self.instance = instance
        self.objective = instance.get_objective()
        if machine is None:
            self.machine = Machine(0, -1, [])
        else:
            self.machine = machine
        self.objective_value = objective_value

    def __repr__(self):
        return "Objective : " + str(self.objective_value) + "\n" + "Job_schedule (job_id , start_time , completion_time) | objective\n" + self.machine.__str__()

    def __str__(self):
        return self.__repr__()
        
    def copy(self):
        copy_machine = self.machine.copy()
        copy_solution = SingleSolution(self.instance, machine=copy_machine, objective_value=self.objective_value)
        return copy_solution

    def __lt__(self, other):
        if self.instance.get_objective().value > 0:
            return self.objective_value < other.objective_value
        else:
            return other.objective_value < self.objective_value

    def fix_objective(self):
        """Sets the objective_value attribute of the solution to the objective attribute of the machine
        """
        self.objective_value = self.machine.objective_value

    def compute_objective(self):
        """Computes the current solution's objective.
            By calling the compute objective on the only existing machine and setting the returned value.
        """
        self.machine.compute_objective(self.instance)
        self.fix_objective()

    def Lmax(self):
        """Sets the job_schedule of the machine and affects the maximum lateness to the objective_value attribute
        """
        if self.instance != None:
                self.machine.maximum_lateness(self.instance)
        self.objective_value = self.machine.objective
        return self.objective_value

    @classmethod
    def read_txt(cls, path: Path):
        """Read a solution from a txt file

        Args:
            path (Path): path to the solution's txt file of type Path from pathlib

        Returns:
            SingleSolution:
        """
        f = open(path, "r")
        content = f.read().split('\n')
        objective_value_ = int(content[0].split(':')[1])
        line_content = content[2].split('|')
        machine = Machine(int(line_content[1]), job_schedule=[Job(
            int(j[0]), int(j[1]), int(j[2])) for j in [job.strip()[1:len(job.strip())-1].split(',') for job in line_content[0].split(':')]])
        solution = cls(objective_value=objective_value_,
                       machine=machine)
        return solution

    def to_txt(self, path: Path) -> None:
        """Export the solution to a txt file

        Args:
            path (Path): path to the resulting txt file
        """
        f = open(path, "w")
        f.write(self.__str__())
        f.close()

    def plot(self, path: Path = None) -> None:
        """Plot the gantt diagram for the solution

        Args:
            path (Path, optional): path to export the diagram to a file, if not specified it does not save it to file. Defaults to None.
        """
        if "matplotlib" in sys.modules:
            if self.instance is not None:
                # Add Tasks ID
                fig, gnt = plt.subplots()

                # Setting labels for x-axis and y-axis
                gnt.set_xlabel('seconds')
                gnt.set_ylabel('Machines')

                # Setting ticks on y-axis

                ticks = []
                ticks_labels = []
                ticks.append(15)

                gnt.set_yticks(ticks)
                # Labelling tickes of y-axis
                gnt.set_yticklabels(ticks_labels)

                # Setting graph attribute
                gnt.grid(True)

                schedule = self.machine.job_schedule

                prev = -1
                prevEndTime = 0
                for element in schedule:
                    job_index, startTime, endTime = element
                    if prevEndTime < startTime:
                        # Idle Time
                        gnt.broken_barh(
                            [(prevEndTime, startTime - prevEndTime)], (10, 9), facecolors=('tab:gray'))
                    if prev != -1:
                        if hasattr(self.instance, 'S'):
                            setupTime = self.instance.S[prev][job_index]
                        else:
                            setupTime = 0
                            # Setup Time
                        gnt.broken_barh([(startTime, setupTime)], (
                            10, 9), facecolors=('tab:orange'))
                        # Processing Time
                        gnt.broken_barh([(startTime + setupTime,
                                        self.instance.P[job_index])], (10, 9), facecolors=('tab:blue'))
                    else:
                        gnt.broken_barh([(startTime, self.instance.P[job_index])], (
                            10, 9), facecolors=('tab:blue'))
                    prev = job_index
                    prevEndTime = endTime
                if path:
                    plt.savefig(path)
                else:
                    plt.show()
                return
            else:
                print("Please assign the solved instance to the solution object")
        else:
            print("Matplotlib is not installed, you can't use gant_plot")
            return

    def is_valid(self, verbosity : bool = False):
        """
        Check if solution respects the constraints
        """
        set_jobs = set()
        is_valid = True
        prev_job = None
        expected_start_time, setup_time, ci = 0, 0, 0
        obj = 0
        objective = self.instance.get_objective()
        for i, element in enumerate(self.machine.job_schedule):
            job_id, startTime, endTime = element
            # Test End Time + start Time
            if hasattr(self.instance, 'R'):
                expected_start_time = max(self.instance.R[job_id], ci)
            else:
                expected_start_time = ci
            if hasattr(self.instance, 'S'):
                if prev_job is None:
                    setup_time = self.instance.S[job_id][job_id]
                else:
                    setup_time = self.instance.S[prev_job][job_id]
            else:
                setup_time = 0

            proc_time = self.instance.P[job_id]
            ci = expected_start_time + proc_time + setup_time

            if startTime != expected_start_time or endTime != ci:
                if startTime > expected_start_time and endTime - startTime == proc_time + setup_time :
                    if verbosity : warnings.warn(f'## Warning: found {element} could have been scheduled earlier to reduce idle time')
                else :
                    if verbosity : print(f'## Error:  found {element} expected {job_id,expected_start_time, ci}')
                    is_valid = False

            if objective == Objective.Cmax:
                obj = ci
            elif objective == Objective.wiCi:
                obj += self.instance.W[job_id] * ci
            elif objective == Objective.wiTi:
                obj += self.instance.W[job_id] * max(ci-self.instance.D[job_id], 0)
            elif objective == Objective.wiFi:
                obj += self.instance.W[job_id] * (ci-self.instance.R[job_id])
            elif objective == Objective.Lmax:
                obj = max(obj, ci - self.instance.D[job_id])

            set_jobs.add(job_id)
            prev_job = job_id

        if obj != self.objective_value:
            print(f'## Error: in solution' +
                    f' found objective_value = {self.objective_value} expected {obj}')
            is_valid = False

        if len(set_jobs) != self.instance.n:
            print(f'## Error: in number of jobs' +
                    f' found {len(set_jobs)} job(s) expected {self.instance.n}')
            is_valid = False

        return is_valid


class SM_LocalSearch(RootProblem.LocalSearch):

    @staticmethod
    def _intra_insertion(solution: SingleSolution):
        """Iterates through the job schedule and try to reschedule every job at a better position to improve the solution

        Args:
            solution (SingleSolution): solution to improve
            objective (RootProblem.Objective): objective to consider

        Returns:
            SingleSolution: improved solution
        """
        for pos in range(len(solution.machine.job_schedule)):
            job = solution.machine.job_schedule[pos]
            old_objective = solution.machine.objective_value
            taken_pos = pos
            for new_pos in range(len(solution.machine.job_schedule)):
                if(pos != new_pos):
                    new_objective = solution.machine.simulate_remove_insert(
                        pos, job.id, new_pos, solution.instance)
                    if new_objective < old_objective:
                        taken_pos = new_pos
                        old_objective = new_objective
            if taken_pos != pos:
                solution.machine.job_schedule.pop(pos)
                solution.machine.job_schedule.insert(taken_pos, job)
                solution.machine.compute_objective(solution.instance, min(taken_pos, pos))
        solution.fix_objective()
        return solution

    @staticmethod
    def _swap(solution: SingleSolution):
        """Iterates through the job schedule and choose the best swap between 2 jobs to improve the solution

        Args:
            solution (SingleSolution): solution to improve
            objective (RootProblem.Objective): objective to consider

        Returns:
            SingleSolution: improved solution
        """
        job_schedule_len = len(solution.machine.job_schedule)
        move = None
        for i in range(0, job_schedule_len):
            for j in range(i+1, job_schedule_len):
                new_ci = solution.machine.simulate_swap(i, j, solution.instance)
                if new_ci < solution.machine.objective_value:
                    if not move:
                        move = (i, j, new_ci)
                    elif new_ci < move[2]:
                        move = (i, j, new_ci)

        if move:
            solution.machine.job_schedule[move[0]], solution.machine.job_schedule[move[1]
                                                                                  ] = solution.machine.job_schedule[move[1]], solution.machine.job_schedule[move[0]]
            solution.machine.objective_value = move[2]
            solution.compute_objective()
        return solution

    def improve(self, solution: SingleSolution) -> SingleSolution:
        """Improves a solution by iteratively calling local search operators

        Args:
            solution (Solution): current solution

        Returns:
            Solution: improved solution
        """
        curr_sol = solution.copy() if self.copy_solution else solution
        for method in self.methods:
            curr_sol = method(curr_sol)

        return curr_sol


class NeighbourhoodGeneration():
    
    @staticmethod
    def select_least_effective(solution: SingleSolution):
        """Select the least effective job according to the objective

        Args:
            solution (SingleSolution): solution to be inspected

        Returns:
            tuple: (lej_pos, lej_id): the position and id of the least effective job
        """
        machine_schedule = solution.machine.job_schedule
        old_objective = solution.machine.objective_value

        # Select the least effective job
        least_effective_pos, least_effective_job, impact = (-1, -1, None) 
        for pos_remove in range(len(machine_schedule)):
            new_objective = solution.machine.simulate_remove_insert(pos_remove, -1, -1, solution.instance)
            if impact is None or old_objective - new_objective < impact:
                least_effective_pos, least_effective_job = (pos_remove, machine_schedule[pos_remove].id)
        
        return least_effective_pos, least_effective_job

    @staticmethod
    def LEJ_insert(solution: SingleSolution, force_improve: bool = True, inplace: bool = True):
        """Applies the best insertion operator on the least effective job on the objective

        Args:
            solution (SingleSolution): solution to be improved
            force_improve (bool, optional): if true, it applies the move only if it improved the solution. Defaults to True.
            inplace (bool, optional): Whether to modify the solution rather than creating a new one. Defaults to True.
        """
        if not inplace:
            solution_copy = solution.copy()
        else:
            solution_copy = solution

        machine_schedule = solution_copy.machine.job_schedule
        old_objective = solution_copy.machine.objective_value

        # Select the least effective job
        least_effective_pos, least_effective_job = NeighbourhoodGeneration.select_least_effective(solution)

        # Search the best insertion move
        best_insertion = None
        for pos_insert in range(len(machine_schedule)):
            new_objective = solution_copy.machine.simulate_remove_insert(least_effective_pos, least_effective_job, pos_insert, solution_copy.instance)
            if best_insertion is None or old_objective - new_objective > best_insertion[1]:
                best_insertion = ( pos_insert, old_objective - new_objective) 
        
        # Apply the best insertion 
        pos_insert, new_objective = best_insertion
        if not force_improve or (new_objective <= old_objective):
            job_i = machine_schedule.pop(least_effective_pos)
            machine_schedule.insert(pos_insert, job_i)

            solution_copy.machine.compute_objective(solution_copy.instance, min(
                least_effective_pos, pos_insert))
            solution_copy.fix_objective()
        
        return solution_copy
    
    @staticmethod
    def LEJ_swap(solution: SingleSolution, force_improve: bool = True, inplace: bool = True):
        """Applies the best insertion operator on the least effective job on the objective

        Args:
            solution (SingleSolution): solution to be improved
            force_improve (bool, optional): if true, it applies the move only if it improved the solution. Defaults to True.
            inplace (bool, optional): Whether to modify the solution rather than creating a new one. Defaults to True.
        """
        if not inplace:
            solution_copy = solution.copy()
        else:
            solution_copy = solution

        machine_schedule = solution_copy.machine.job_schedule
        old_objective = solution_copy.machine.objective_value

        # Select the least effective job
        least_effective_pos, least_effective_job = NeighbourhoodGeneration.select_least_effective(solution)

        # Search the best swap move
        best_swap = None
        for pos_j in range(len(machine_schedule)):
            new_objective = solution_copy.machine.simulate_swap(least_effective_pos, pos_j, solution_copy.instance)
            if best_swap is None or old_objective - new_objective > best_swap[1]:
                best_swap = ( pos_j, old_objective - new_objective) 
        
        # Apply the best insertion 
        pos_j, new_objective = best_swap
        if not force_improve or (new_objective <= old_objective):

            machine_schedule[least_effective_pos], machine_schedule[pos_j] = machine_schedule[pos_j], machine_schedule[least_effective_pos]
            solution_copy.machine.compute_objective(solution_copy.instance, min(least_effective_pos, pos_j))
            solution_copy.fix_objective()
        
        return solution_copy

    @staticmethod
    def random_insert(solution: SingleSolution, force_improve: bool = True, inplace: bool = True):
        """Applies the best insertion operator on the least effective job

        Args:
            solution (SingleSolution): solution to be improved
            force_improve (bool, optional): if true, it applies the move only if it improved the solution. Defaults to True.
            inplace (bool, optional): Whether to modify the solution rather than creating a new one. Defaults to True.
        """
        if not inplace:
            solution_copy = solution.copy()
        else:
            solution_copy = solution

        machine_schedule = solution_copy.machine.job_schedule
        machine_schedule_len = len(machine_schedule)
        old_objective = solution_copy.machine.objective_value

        # Get the job and the position
        random_job_index = random.randrange(machine_schedule_len)
        random_job_id = machine_schedule[random_job_index].id

        random_pos = random_job_index
        while random_pos == random_job_index:
            random_pos = random.randrange(machine_schedule_len)
        
        # Simulate the insertion
        new_objective = solution_copy.machine.simulate_remove_insert(random_job_index, random_job_id, random_pos, solution_copy.instance)

        # Apply the insertion move
        if not force_improve or (new_objective <= old_objective):
            job_i = machine_schedule.pop(random_job_index)
            machine_schedule.insert(random_pos, job_i)

            solution_copy.machine.compute_objective(solution_copy.instance, min(
                random_job_index, random_pos))
            solution_copy.fix_objective()
        
        return solution_copy

    @staticmethod
    def random_swap(solution: SingleSolution, force_improve: bool = True, inplace: bool = True):
        """Performs a random swap between 2 jobs

        Args:
            solution (SingleSolution): Solution to be improved
            objective (RootProblem.Objective) : objective to consider
            force_improve (bool, optional): If true, to apply the move, it must improve the solution. Defaults to True.

        Returns:
            SingleSolution: New solution
        """
        if not inplace:
            solution_copy = solution.copy()
        else:
            solution_copy = solution

        # Select the two different random jobs to be swapped 
        machine_schedule = solution_copy.machine.job_schedule
        machine_schedule_len = len(machine_schedule)
        old_objective = solution_copy.machine.objective_value

        random_job_index = random.randrange(machine_schedule_len)
        other_job_index = random.randrange(machine_schedule_len)

        while other_job_index == random_job_index:
            other_job_index = random.randrange(machine_schedule_len)

        # Simulate applying the swap move
        new_objective = solution_copy.machine.simulate_swap(
            random_job_index, other_job_index, solution_copy.instance)

        # Apply the move
        if not force_improve or (new_objective <= old_objective):
            machine_schedule[random_job_index], machine_schedule[
                other_job_index] = machine_schedule[
                    other_job_index], machine_schedule[random_job_index]

            solution_copy.machine.compute_objective(solution_copy.instance, min(
                random_job_index, other_job_index))
            solution_copy.fix_objective()

        return solution_copy

    @staticmethod
    def passive_swap(solution: SingleSolution, force_improve: bool = True):
        """Performs a swap between the 2 least effective jobs in terms of WSPT rule

        Args:
            solution (SingleSolution): Solution to be improved
            force_improve (bool, optional): If true, to apply the move, it must improve the solution. Defaults to True.

        Returns:
            SingleSolution: New solution
        """
        if(len(solution.machine.job_schedule) > 1):

            jobs_list = list(range(solution.instance.n))
            jobs_list.sort(key=lambda job_id: float(
                solution.instance.W[job_id])/float(solution.instance.P[job_id]))
            job_i_id, job_j_id = jobs_list[0], jobs_list[1]
            machine_schedule = solution.machine.job_schedule
            machine_schedule_jobs_id = [job.id for job in machine_schedule]
            job_i_pos, job_j_pos = machine_schedule_jobs_id.index(
                job_i_id), machine_schedule_jobs_id.index(job_j_id)

            old_ci = solution.machine.objective_value

            new_ci = solution.machine.simulate_swap(
                job_i_pos, job_j_pos, solution.instance)

            # Apply the move
            if not force_improve or (new_ci <= old_ci):
                machine_schedule[job_i_pos], machine_schedule[
                    job_j_pos] = machine_schedule[
                        job_j_pos], machine_schedule[job_i_pos]
                solution.machine.compute_objective(
                    solution.instance, min(job_i_pos, job_j_pos))
                solution.fix_objective()

        return solution

    @staticmethod
    def LEJ_neighbour(solution: SingleSolution):
        """Generates a neighbour solution of the given solution for the lahc metaheuristic

        Args:
            solution_i (SingleSolution): Solution to be improved

        Returns:
            SingleSolution: New solution
        """
        r = random.random()
        if r < 0.5:
            solution = NeighbourhoodGeneration.LEJ_insert(
                solution, force_improve=False)
        else:
            solution = NeighbourhoodGeneration.LEJ_swap(
                solution, force_improve=False)

        return solution

    @staticmethod
    def lahc_neighbour(solution: SingleSolution):
        """Generates a neighbour solution of the given solution for the lahc metaheuristic

        Args:
            solution_i (SingleSolution): Solution to be improved

        Returns:
            SingleSolution: New solution
        """
        r = random.random()
        if r < 0.5:
            solution = NeighbourhoodGeneration.random_swap(
                solution, force_improve=False)
        else:
            solution = NeighbourhoodGeneration.random_insert(
                solution, force_improve=False)

        return solution<|MERGE_RESOLUTION|>--- conflicted
+++ resolved
@@ -10,14 +10,11 @@
 
 import numpy as np
 from matplotlib import pyplot as plt
-<<<<<<< HEAD
 from pyscheduling.Problem import Constraints, DecoratorsHelper, Job, Objective, GenerationLaw, GenerationProtocol
-=======
 
 import pyscheduling.Problem as RootProblem
 from pyscheduling.Problem import (Constraints, DecoratorsHelper, GenerationLaw,
                                   Job, Objective)
->>>>>>> 11f47100
 
 
 class GenerationProtocol(Enum):
@@ -25,12 +22,7 @@
 
 def single_instance(constraints : list[Constraints], objective : Objective):
 
-<<<<<<< HEAD
     constraints = sorted(constraints, key=Constraints.sorting_func)
-=======
-def single_instance(constraints: List[Constraints], objective: Objective):
-    """Decorator to build an Instance class from the list of constraints and objective
->>>>>>> 11f47100
 
     def init_fn(self, n, instance_name="", W=None, R=None, D=None, S=None):
         self.n = n
@@ -184,140 +176,6 @@
 
         return P
 
-<<<<<<< HEAD
-=======
-    def generate_W(self, protocol: GenerationProtocol, law: GenerationLaw, Wmin: int, Wmax: int):
-        """Random generation of jobs weights table
-
-        Args:
-            protocol (GenerationProtocol): given protocol of generation of random instances
-            law (GenerationLaw): probablistic law of generation
-            Wmin (int): Minimal weight
-            Wmax (int): Maximal weight
-
-        Returns:
-           list[int]: Table of jobs weights
-        """
-        W = []
-        for j in range(self.n):
-            if law.name == "UNIFORM":  # Generate uniformly
-                n = int(random.randint(Wmin, Wmax+1))
-            elif law.name == "NORMAL":  # Use normal law
-                value = np.random.normal(0, 1)
-                n = int(abs(Wmin+Wmax*value))
-                while n < Wmin or n > Wmax:
-                    value = np.random.normal(0, 1)
-                    n = int(abs(Wmin+Wmax*value))
-            W.append(n)
-
-        return W
-
-    def generate_R(self, protocol: GenerationProtocol, law: GenerationLaw, PJobs: List[float], Pmin: int, Pmax: int, alpha: float):
-        """Random generation of release time table
-
-        Args:
-            protocol (GenerationProtocol): given protocol of generation of random instances
-            law (GenerationLaw): probablistic law of generation
-            PJobs (list[float]): Table of processing time
-            Pmin (int): Minimal processing time
-            Pmax (int): Maximal processing time
-            alpha (float): release time factor
-
-        Returns:
-            list[int]: release time table
-        """
-        ri = []
-        for j in range(self.n):
-            if law.name == "UNIFORM":  # Generate uniformly
-                n = int(random.uniform(0, alpha * PJobs[j]))
-
-            elif law.name == "NORMAL":  # Use normal law
-                value = np.random.normal(0, 1)
-                n = int(abs(Pmin+Pmax*value))
-                while n < Pmin or n > Pmax:
-                    value = np.random.normal(0, 1)
-                    n = int(abs(Pmin+Pmax*value))
-
-            ri.append(n)
-
-        return ri
-
-    def generate_S(self, protocol: GenerationProtocol, law: GenerationLaw, PJobs: List[float], gamma: float, Smin: int = 0, Smax: int = 0):
-        """Random generation of setup time matrix
-
-        Args:
-            protocol (GenerationProtocol): given protocol of generation of random instances
-            law (GenerationLaw): probablistic law of generation
-            PJobs (list[float]): Table of processing time
-            gamma (float): Setup time factor
-            Smin (int, optional): Minimal setup time . Defaults to 0.
-            Smax (int, optional): Maximal setup time. Defaults to 0.
-
-        Returns:
-            list[list[int]]: Setup time matrix
-        """
-        Si = []
-        for j in range(self.n):
-            Sij = []
-            for k in range(self.n):
-                if j == k:
-                    Sij.append(0)  # check space values
-                else:
-                    if law.name == "UNIFORM":  # Use uniform law
-                        min_p = min(PJobs[k], PJobs[j])
-                        max_p = max(PJobs[k], PJobs[j])
-                        Smin = int(gamma * min_p)
-                        Smax = int(gamma * max_p)
-                        Sij.append(int(random.uniform(Smin, Smax)))
-
-                    elif law.name == "NORMAL":  # Use normal law
-                        value = np.random.normal(0, 1)
-                        setup = int(abs(Smin+Smax*value))
-                        while setup < Smin or setup > Smax:
-                            value = np.random.normal(0, 1)
-                            setup = int(abs(Smin+Smax*value))
-                        Sij.append(setup)
-            Si.append(Sij)
-
-        return Si
-
-    def generate_D(self, protocol: GenerationProtocol, law: GenerationLaw, PJobs: List[float], Pmin: int, Pmax: int, due_time_factor: float):
-        """Random generation of due time table
-
-        Args:
-            protocol (GenerationProtocol): given protocol of generation of random instances
-            law (GenerationLaw): probablistic law of generation
-            PJobs (list[float]): Table of processing time
-            Pmin (int): Minimal processing time
-            Pmax (int): Maximal processing time
-            fraction (float): due time factor
-
-        Returns:
-            list[int]: due time table
-        """
-        di = []
-        sumP = sum(PJobs)
-        for j in range(self.n):
-            if hasattr(self, 'R'):
-                startTime = self.R[j] + PJobs[j]
-            else:
-                startTime = PJobs[j]
-            if law.name == "UNIFORM":  # Generate uniformly
-                n = int(random.uniform(
-                    startTime, startTime + due_time_factor * sumP))
-
-            elif law.name == "NORMAL":  # Use normal law
-                value = np.random.normal(0, 1)
-                n = int(abs(Pmin+Pmax*value))
-                while n < Pmin or n > Pmax:
-                    value = np.random.normal(0, 1)
-                    n = int(abs(Pmin+Pmax*value))
-
-            di.append(n)
-
-        return di
-
->>>>>>> 11f47100
 
 @dataclass
 class Machine:
