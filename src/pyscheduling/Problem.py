--- conflicted
+++ resolved
@@ -403,15 +403,10 @@
     instance: Instance
     root: object = None
     objective_value = None
-<<<<<<< HEAD
-    best_solution: Solution = None
-    all_solution: list[Solution] = field(default_factory=list)
-=======
     best_solution : Solution = None
     all_solution : list[Solution] = field(default_factory=list)
     start_time : float = 0
     runtime : float = 0
->>>>>>> b0615cfc
 
     @dataclass
     class Node():
@@ -452,19 +447,6 @@
             objective (Objective): objective to be considered, to know if it's a minimization or a maximization problem
         """
         if root.lower_bound is not None:
-<<<<<<< HEAD
-            if objective.value > 0 and root.lower_bound < best_solution:
-                root = None
-            elif objective.value < 0 and root.lower_bound > best_solution:
-                root = None
-        for node in root.sub_nodes:
-            if objective.value > 0 and node.lower_bound < best_solution:
-                node = None
-            elif objective.value < 0 and node.lower_bound > best_solution:
-                node = None
-
-    def objective(self, node: Node):
-=======
             if objective.value > 0 and root.lower_bound < best_solution : root = None
             elif objective.value < 0 and root.lower_bound > best_solution : root = None
         #for node in root.sub_nodes :
@@ -472,7 +454,6 @@
         #    elif objective.value < 0 and node.lower_bound > best_solution : node = None
 
     def objective(self, node : Node):
->>>>>>> b0615cfc
         """objective value evaluator, to be redefined
 
         Args:
@@ -480,14 +461,10 @@
         """
         pass
 
-<<<<<<< HEAD
-    def solve(self, root: Node = None):
-=======
     def solution_format(self, partial_solution : object, objective_value) :
         pass
     
     def solve(self, root : Node = None):
->>>>>>> b0615cfc
         """recursive function to perform Branch&Bound on the instance attribute
 
         Args:
@@ -496,30 +473,6 @@
         if root is None:
             root = self.Node()
             self.root = root
-<<<<<<< HEAD
-        self.branch(root)
-        if root.sub_nodes[0].if_solution is False:
-            for node in root.sub_nodes:
-                self.bound(node)
-            sorted_sub_nodes = root.sub_nodes
-            sorted_sub_nodes.sort(reverse=self.instance.get_objective(
-            ).value > 0, key=lambda node: node.lower_bound)
-            for node in sorted_sub_nodes:
-                self.solve(node)
-        else:
-            for node in root.sub_nodes:
-                node.lower_bound = self.objective(node)
-                self.all_solution.append(node.partial_solution)
-                if self.best_solution is None or (self.instance.get_objective().value > 0 and self.objective_value < node.lower_bound):
-                    self.best_solution = node.partial_solution
-                    self.objective_value = node.lower_bound
-                elif self.best_solution is None or (self.instance.get_objective().value < 0 and node.lower_bound < self.objective_value):
-                    self.best_solution = node.partial_solution
-                    self.objective_value = node.lower_bound
-                self.discard(self.root, self.objective_value,
-                             self.instance.get_objective())
-
-=======
             self.start_time = perf_counter()
         self.branch(root) 
         if root.sub_nodes[0].if_solution is False :
@@ -546,7 +499,6 @@
                 
     def get_solve_result(self):
         return SolveResult(best_solution=self.best_solution,status=SolveStatus.OPTIMAL,runtime=self.runtime,solutions=self.all_solution)   
->>>>>>> b0615cfc
 
 @dataclass
 class Solver(ABC):
