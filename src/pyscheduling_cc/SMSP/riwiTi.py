from math import exp
import sys
from dataclasses import dataclass, field
from random import randint, uniform
from pathlib import Path
from time import perf_counter

from matplotlib import pyplot as plt

import pyscheduling_cc.Problem as Problem
from pyscheduling_cc.Problem import Solver
import pyscheduling_cc.SMSP.SingleMachine as SingleMachine
import pyscheduling_cc.SMSP.SM_Methods as Methods
from pyscheduling_cc.SMSP.SM_Methods import ExactSolvers


@dataclass
class riwiTi_Instance(SingleMachine.SingleInstance):
    W : list[int] = field(default_factory=list) # Jobs weights
    P: list[int] = field(default_factory=list)  # Processing time
    R: list[int] = field(default_factory=list) # release time
    D: list[int] = field(default_factory=list) # due time

    @classmethod
    def read_txt(cls, path: Path):
        """Read an instance from a txt file according to the problem's format

        Args:
            path (Path): path to the txt file of type Path from the pathlib module

        Raises:
            FileNotFoundError: when the file does not exist

        Returns:
            riwiTi_Instance:

        """
        f = open(path, "r")
        content = f.read().split('\n')
        ligne0 = content[0].split(' ')
        n = int(ligne0[0])  # number of jobs
        i = 1
        instance = cls("test", n)
        instance.P, i = instance.read_P(content, i)
        instance.W, i = instance.read_W(content, i)
        instance.R, i = instance.read_R(content, i)
        instance.D, i = instance.read_D(content, i)
        f.close()
        return instance

    @classmethod
    def generate_random(cls, jobs_number: int,  protocol: SingleMachine.GenerationProtocol = SingleMachine.GenerationProtocol.BASE, law: SingleMachine.GenerationLaw = SingleMachine.GenerationLaw.UNIFORM, Wmin : int = 1, Wmax : int = 1 ,Pmin: int = 1, Pmax: int = -1, alpha : float = 0.0, due_time_factor : float = 0.0, InstanceName: str = ""):
        """Random generation of RmSijkCmax problem instance

        Args:
            jobs_number (int): number of jobs of the instance
            protocol (SingleMachine.GenerationProtocol, optional): given protocol of generation of random instances. Defaults to SingleMachine.GenerationProtocol.VALLADA.
            law (SingleMachine.GenerationLaw, optional): probablistic law of generation. Defaults to SingleMachine.GenerationLaw.UNIFORM.
            Pmin (int, optional): Minimal processing time. Defaults to -1.
            Pmax (int, optional): Maximal processing time. Defaults to -1.
            InstanceName (str, optional): name to give to the instance. Defaults to "".

        Returns:
            riwiTi_Instance: the randomly generated instance
        """
        if(Pmax == -1):
            Pmax = Pmin + randint(1, 100)
        if(alpha == 0.0):
            alpha = round(uniform(1.0, 3.0), 1)
        if(due_time_factor == 0.0):
            due_time_factor = round(uniform(0, 1), 1)
        instance = cls(InstanceName, jobs_number)
        instance.P = instance.generate_P(protocol, law, Pmin, Pmax)
        instance.W = instance.generate_W(protocol,law, Wmin, Wmax)
        instance.R = instance.generate_R(protocol,law,instance.P,Pmin,Pmax,alpha)
        instance.D = instance.generate_D(protocol,law,instance.P,Pmin,Pmax,due_time_factor,RJobs=instance.R)
        return instance

    def to_txt(self, path: Path) -> None:
        """Export an instance to a txt file

        Args:
            path (Path): path to the resulting txt file
        """
        f = open(path, "w")
        f.write(str(self.n))
        f.write("\nProcessing time\n")
        for i in range(self.n):
            f.write(str(self.P[i])+"\t")
        f.write("\nWeights\n")
        for i in range(self.n):
            f.write(str(self.W[i])+"\t")
        f.write("\nRelease time\n")
        for i in range(self.n):
            f.write(str(self.R[i])+"\t")
        f.write("\nDue time\n")
        for i in range(self.n):
            f.write(str(self.D[i])+"\t")
        f.close()


    def get_objective(self):
<<<<<<< HEAD
        return Problem.Objective.wiTi
=======
        return SingleMachine.Objective.wiTi
>>>>>>> 56337911

    def init_sol_method(self):
        return Heuristics.ACT_WSECi


class Heuristics():

    @staticmethod
    def ACT_WSECi(instance : riwiTi_Instance):
        startTime = perf_counter()
        solution = SingleMachine.SingleSolution(instance)
        solution.machine.wiTi_index = []
        ci = 0
        wiTi = 0
        remaining_jobs_list = list(range(instance.n))
        sumP = sum(instance.P)
        K = Heuristics_Tuning.ACT(instance)
        rule = lambda job_id : (float(instance.W[job_id])/float(max(instance.R[job_id] - ci,0) + instance.P[job_id]))*exp(-max(instance.D[job_id]-instance.P[job_id]-ci,0)/(K*sumP))
        while(len(remaining_jobs_list)>0):
            remaining_jobs_list.sort(reverse=True,key=rule)
            taken_job = remaining_jobs_list[0]
            start_time = max(instance.R[taken_job],ci)
            ci = start_time + instance.P[taken_job]
            solution.machine.job_schedule.append(SingleMachine.Job(taken_job,start_time,ci))
            wiTi += instance.W[taken_job]*max(ci-instance.D[taken_job],0)
            solution.machine.wiTi_index.append(wiTi)
            remaining_jobs_list.pop(0)
        solution.machine.objective=solution.machine.wiTi_index[instance.n-1]
        solution.fix_objective()
        return Problem.SolveResult(best_solution=solution,runtime=perf_counter()-startTime,solutions=[solution])
    
    @staticmethod
    def ACT_WSAPT(instance : riwiTi_Instance):
        startTime = perf_counter()
        solution = SingleMachine.SingleSolution(instance)
        solution.machine.wiTi_index = []
        ci = min(instance.R)
        wiTi = 0
        remaining_jobs_list = list(range(instance.n))
        sumP = sum(instance.P)
        K = Heuristics_Tuning.ACT(instance)
        rule = lambda job_id : (float(instance.W[job_id])/float(instance.P[job_id]))*exp(-max(instance.D[job_id]-instance.P[job_id]-ci,0)/(K*sumP))
        while(len(remaining_jobs_list)>0):
            filtered_remaining_jobs_list = list(filter(lambda job_id : instance.R[job_id]<=ci,remaining_jobs_list))
            filtered_remaining_jobs_list.sort(reverse=True,key=rule)
            if(len(filtered_remaining_jobs_list)==0):
                ci = min([instance.R[job_id] for job_id in remaining_jobs_list])
                filtered_remaining_jobs_list = list(filter(lambda job_id : instance.R[job_id]<=ci,remaining_jobs_list))
                filtered_remaining_jobs_list.sort(reverse=True,key=rule)
            taken_job = remaining_jobs_list[0]
            start_time = max(instance.R[taken_job],ci)
            ci = start_time + instance.P[taken_job]
            solution.machine.job_schedule.append(SingleMachine.Job(taken_job,start_time,ci))
            wiTi += instance.W[taken_job]*max(ci-instance.D[taken_job],0)
            solution.machine.wiTi_index.append(wiTi)
            remaining_jobs_list.pop(0)
        solution.machine.objective=solution.machine.wiTi_index[instance.n-1]
        solution.fix_objective()
        return Problem.SolveResult(best_solution=solution,runtime=perf_counter()-startTime,solutions=[solution])
    
    @classmethod
    def all_methods(cls):
        """returns all the methods of the given Heuristics class

        Returns:
            list[object]: list of functions
        """
        return [getattr(cls, func) for func in dir(cls) if not func.startswith("__") and not func == "all_methods"]


class Metaheuristics(Methods.Metaheuristics):
    @classmethod
    def all_methods(cls):
        """returns all the methods of the given Heuristics class

        Returns:
            list[object]: list of functions
        """
        return [getattr(cls, func) for func in dir(cls) if not func.startswith("__") and not func == "all_methods"]

class Heuristics_Tuning():

    @staticmethod
    def ACT(instance : riwiTi_Instance):
        Tightness = 1 - sum(instance.D)/(instance.n*sum(instance.P))
        Range = (max(instance.D)-min(instance.D))/sum(instance.P)
        return 0.2<|MERGE_RESOLUTION|>--- conflicted
+++ resolved
@@ -100,11 +100,7 @@
 
 
     def get_objective(self):
-<<<<<<< HEAD
         return Problem.Objective.wiTi
-=======
-        return SingleMachine.Objective.wiTi
->>>>>>> 56337911
 
     def init_sol_method(self):
         return Heuristics.ACT_WSECi
