--- conflicted
+++ resolved
@@ -93,12 +93,8 @@
         f.close()
 
     def get_objective(self):
-<<<<<<< HEAD
         return Problem.Objective.wiCi
-=======
-        return SingleMachine.Objective.wiCi
->>>>>>> 56337911
-
+        
     def init_sol_method(self):
         return Heuristics.WSECi
 
