--- conflicted
+++ resolved
@@ -813,180 +813,6 @@
 
     def plot(self, path: Path = None) -> None:
         """Plot the solution in an appropriate diagram"""
-<<<<<<< HEAD
-        pass
-
-class ExactSolvers():
-
-    @staticmethod
-    def csp(instance, **kwargs):
-        return CSP.solve(instance, **kwargs)
-
-class CSP():
-
-    CPO_STATUS = {
-        "Feasible": Problem.SolveStatus.FEASIBLE,
-        "Optimal": Problem.SolveStatus.OPTIMAL
-    }
-
-    class MyCallback(CpoCallback):
-
-        def __init__(self, stop_times=[300, 600, 3600, 7200]):
-            self.stop_times = stop_times
-            self.best_values = dict()
-            self.stop_idx = 0
-            self.best_sol_time = 0
-            self.nb_sol = 0
-
-        def invoke(self, solver, event, jsol):
-
-            if event == "Solution":
-                self.nb_sol += 1
-                solve_time = jsol.get_info('SolveTime')
-                self.best_sol_time = solve_time
-
-                # Go to the next stop time
-                while self.stop_idx < len(self.stop_times) and solve_time > self.stop_times[self.stop_idx]:
-                    self.stop_idx += 1
-
-                if self.stop_idx < len(self.stop_times):
-                    # Get important elements
-                    obj_val = jsol.get_objective_values()[0]
-                    self.best_values[self.stop_times[self.stop_idx]] = obj_val
-
-    @staticmethod
-    def _csp_transform_solution(msol, E_i, instance, objective):
-
-        sol = instance.create_solution()
-        k_tasks = []
-        for i in range(instance.n):
-            start = msol[E_i[i]][0]
-            end = msol[E_i[i]][1]
-            k_tasks.append(Job(i,start,end))
-            
-            k_tasks = sorted(k_tasks, key= lambda x: x[1])
-            sol.machine.job_schedule = k_tasks
-        
-        if objective == "wiCi":
-            sol.wiCi()
-        elif objective == "wiTi":
-            sol.objective_value = sol.machine.total_weighted_lateness(instance)
-
-        return sol
-    
-    @staticmethod
-    def solve(instance, **kwargs):
-        """ Returns the solution using the Cplex - CP optimizer solver
-
-        Args:
-            instance (Instance): Instance object to solve
-            objective (str): The objective to optimize. Defaults to wiCi
-            log_path (str, optional): Path to the log file to output cp optimizer log. Defaults to None to disable logging.
-            time_limit (int, optional): Time limit for executing the solver. Defaults to 300s.
-            threads (int, optional): Number of threads to set for cp optimizer solver. Defaults to 1.
-
-        Returns:
-            SolveResult: The object represeting the solving process result
-        """
-        if "docplex" in sys.modules:
-            # Extracting parameters
-            objective = kwargs.get("objective", "wiCi")
-            log_path = kwargs.get("log_path", None)
-            time_limit = kwargs.get("time_limit", 300)
-            nb_threads = kwargs.get("threads", 1)
-            stop_times = kwargs.get(
-                "stop_times", [time_limit // 4, time_limit // 2, (time_limit * 3) // 4, time_limit])
-
-            E = range(instance.n)
-            # Build transition matrix if setup is included
-            trans_matrix = None
-            if hasattr(instance, 'S'):
-                trans_matrix = [0 for i in range(instance.n + 1)
-                            for j in range(instance.n + 1)]
-                for i in range(instance.n):
-                    # Setup of the first job
-                    trans_matrix[i+1] = instance.S[i][i]
-                    for j in range(instance.n):
-                        if i != j:
-                            # Setup between i and j
-                            trans_matrix[(i+1)*(instance.n+1) + j +
-                                    1] = instance.S[i][j]
-
-            # Construct the model
-            model = CpoModel("smspModel")
-
-            # Jobs interval_vars including the release date and processing times constraints
-            E_i, S_i, iv_array, types_array = [], [], [], []
-            for i in E:
-                start_period = (instance.R[i], INTERVAL_MAX) if hasattr(instance, 'R') else (0, INTERVAL_MAX)
-                job_i = model.interval_var( start = start_period,
-                                            size = instance.P[i], optional= False, name=f'E[{i}]')
-                E_i.append(job_i)
-                
-                # Arrays for sequence variable
-                iv_array.append(job_i)
-                types_array.append(i)
-                
-                # Add setup task if setup is included
-                if hasattr(instance, 'S'):
-                    # Setup can only start after the release of job_i
-                    setup_task = model.interval_var(start=start_period,
-                                                    optional=False, name=f'S[{i}]')
-                    S_i.append(setup_task)
-                    
-                    # Arrays for sequence variable
-                    iv_array.append(setup_task)
-                    types_array.append(0)
-                    
-                    # Processing of job i starts right after its setup
-                    model.add((model.end_at_start(setup_task, job_i)
-                                        ).set_name(f'SP[{i}]'))
-                    
-            # Sequential execution on the machine
-            machine_sequence = model.sequence_var( iv_array, types_array )
-            model.add( model.no_overlap(machine_sequence) )
-
-            # Add the setup constraint
-            if hasattr(instance, 'S'):
-                for i in E:
-                    # Setup time size
-                    dep = S_i[i]
-
-                    model.add((model.size_of(dep) ==
-                            model.element(trans_matrix,
-                                            (model.type_of_prev(
-                                machine_sequence, dep, -1, 0) + 1) * (instance.n+1)
-                        + i + 1)).set_name(f'Dep[{i},{j}]')
-                    )
-
-            # Link the callback to save stats of the solve process
-            mycallback = CSP.MyCallback(stop_times=stop_times)
-            model.add_solver_callback(mycallback)
-
-            # Run the model
-            msol = model.solve(LogVerbosity="Normal", Workers=nb_threads, TimeLimit=time_limit, LogPeriod=1000000,
-                               log_output=True, trace_log=False, add_log_to_solution=True, RelativeOptimalityTolerance=0)
-
-            # Logging solver's infos if log_path is specified
-            if log_path:
-                with open(log_path, "a") as logFile:
-                    logFile.write('\n\t'.join(msol.get_solver_log().split("!")))
-                    logFile.flush()
-
-            sol = CSP._csp_transform_solution(msol, E_i, instance, objective)
-
-            # Construct the solve result
-            kpis = {
-                "ObjValue": msol.get_objective_value(),
-                "ObjBound": msol.get_objective_bounds()[0],
-                "MemUsage": msol.get_infos()["MemoryUsage"]
-            }
-            prev = -1
-            for stop_t in mycallback.stop_times:
-                if stop_t in mycallback.best_values:
-                    kpis[f'Obj-{stop_t}'] = mycallback.best_values[stop_t]
-                    prev = mycallback.best_values[stop_t]
-=======
         if "matplotlib" in sys.modules:
             if self.instance is not None:
                 # Add Tasks ID
@@ -1037,7 +863,6 @@
                     prevEndTime = endTime
                 if path:
                     plt.savefig(path)
->>>>>>> fb9c434f
                 else:
                     plt.show()
                 return
