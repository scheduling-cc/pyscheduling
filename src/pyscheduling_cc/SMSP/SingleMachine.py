--- conflicted
+++ resolved
@@ -22,14 +22,7 @@
     UNIFORM = 1
     NORMAL = 2
 
-<<<<<<< HEAD
-=======
-class Objective(Enum):
-    Cmax = -1
-    wiTi = -2
-    wiCi = -3
-
->>>>>>> 56337911
+
 @dataclass
 class SingleInstance(Problem.Instance):
 
@@ -904,19 +897,11 @@
 class SM_LocalSearch(Problem.LocalSearch):
 
     @staticmethod
-<<<<<<< HEAD
     def _intra_insertion(solution : SingleSolution, objective : Problem.Objective):
         if objective == Problem.Objective.wiCi:
             fix_machine = solution.machine.total_weighted_completion_time
             remove_insert = solution.machine.total_weighted_completion_time_remove_insert
         elif objective == Problem.Objective.wiTi:
-=======
-    def _intra_insertion(solution : SingleSolution, objective : Objective):
-        if objective == Objective.wiCi:
-            fix_machine = solution.machine.total_weighted_completion_time
-            remove_insert = solution.machine.total_weighted_completion_time_remove_insert
-        elif objective == Objective.wiTi:
->>>>>>> 56337911
             fix_machine = solution.machine.total_weighted_lateness
             remove_insert = solution.machine.total_weighted_lateness_remove_insert
         for pos in range(len(solution.machine.job_schedule)):
@@ -937,19 +922,11 @@
         return solution
 
     @staticmethod
-<<<<<<< HEAD
     def _swap(solution : SingleSolution, objective : Problem.Objective):
         if objective == Problem.Objective.wiCi:
             set_objective = solution.wiCi
             swap = solution.machine.total_weighted_completion_time_swap
         elif objective == Problem.Objective.wiTi:
-=======
-    def _swap(solution : SingleSolution, objective : Objective):
-        if objective == Objective.wiCi:
-            set_objective = solution.wiCi
-            swap = solution.machine.total_weighted_completion_time_swap
-        elif objective == Objective.wiTi:
->>>>>>> 56337911
             set_objective = solution.wiTi
             swap = solution.machine.total_weighted_lateness_swap
 
@@ -971,11 +948,7 @@
             set_objective()
         return solution
 
-<<<<<<< HEAD
     def improve(self, solution: SingleSolution, objective : Problem.Objective) -> SingleSolution:
-=======
-    def improve(self, solution: SingleSolution, objective : Objective) -> SingleSolution:
->>>>>>> 56337911
         """Improves a solution by iteratively calling local search operators
 
         Args:
@@ -993,11 +966,7 @@
 
 class NeighbourhoodGeneration():
     @staticmethod
-<<<<<<< HEAD
     def random_swap(solution: SingleSolution, objective : Problem.Objective, force_improve: bool = True):
-=======
-    def random_swap(solution: SingleSolution, objective : Objective, force_improve: bool = True):
->>>>>>> 56337911
         """Performs a random swap between 2 jobs on the same machine
 
         Args:
@@ -1008,17 +977,10 @@
             SingleSolution: New solution
         """
 
-<<<<<<< HEAD
         if objective == Problem.Objective.wiCi:
             fix_machine = solution.machine.total_weighted_completion_time
             swap = solution.machine.total_weighted_completion_time_swap
         elif objective == Problem.Objective.wiTi:
-=======
-        if objective == Objective.wiCi:
-            fix_machine = solution.machine.total_weighted_completion_time
-            swap = solution.machine.total_weighted_completion_time_swap
-        elif objective == Objective.wiTi:
->>>>>>> 56337911
             fix_machine = solution.machine.total_weighted_lateness
             swap = solution.machine.total_weighted_lateness_swap
 
@@ -1083,11 +1045,7 @@
         return solution
     
     @staticmethod
-<<<<<<< HEAD
     def lahc_neighbour(solution : SingleSolution, objective : Problem.Objective):
-=======
-    def lahc_neighbour(solution : SingleSolution, objective : Objective):
->>>>>>> 56337911
         """Generates a neighbour solution of the given solution for the lahc metaheuristic
 
         Args:
